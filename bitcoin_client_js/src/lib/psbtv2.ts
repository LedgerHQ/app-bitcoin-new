/* eslint-disable @typescript-eslint/no-non-null-assertion */

import bjs from 'bitcoinjs-lib';

import {
  BufferReader,
  BufferWriter,
  unsafeFrom64bitLE,
  unsafeTo64bitLE,
} from './buffertools';
import { sanitizeBigintToNumber } from './varint';

export enum psbtGlobal {
  TX_VERSION = 0x02,
  FALLBACK_LOCKTIME = 0x03,
  INPUT_COUNT = 0x04,
  OUTPUT_COUNT = 0x05,
  TX_MODIFIABLE = 0x06,
  VERSION = 0xfb,
}
export enum psbtIn {
  NON_WITNESS_UTXO = 0x00,
  WITNESS_UTXO = 0x01,
  PARTIAL_SIG = 0x02,
  SIGHASH_TYPE = 0x03,
  REDEEM_SCRIPT = 0x04,
  WITNESS_SCRIPT = 0x05,
  BIP32_DERIVATION = 0x06,
  FINAL_SCRIPTSIG = 0x07,
  FINAL_SCRIPTWITNESS = 0x08,
  PREVIOUS_TXID = 0x0e,
  OUTPUT_INDEX = 0x0f,
  SEQUENCE = 0x10,
  TAP_KEY_SIG = 0x13,
  TAP_BIP32_DERIVATION = 0x16,
}
export enum psbtOut {
  REDEEM_SCRIPT = 0x00,
  BIP_32_DERIVATION = 0x02,
  AMOUNT = 0x03,
  SCRIPT = 0x04,
  TAP_BIP32_DERIVATION = 0x07,
}

const PSBT_MAGIC_BYTES = Buffer.from([0x70, 0x73, 0x62, 0x74, 0xff]);

export class NoSuchEntry extends Error {}

/**
 * Implements Partially Signed Bitcoin Transaction version 2, BIP370, as
 * documented at https://github.com/bitcoin/bips/blob/master/bip-0370.mediawiki
 * and https://github.com/bitcoin/bips/blob/master/bip-0174.mediawiki
 *
 * A psbt is a data structure that can carry all relevant information about a
 * transaction through all stages of the signing process. From constructing an
 * unsigned transaction to extracting the final serialized transaction ready for
 * broadcast.
 *
 * This implementation is limited to what's needed in ledgerjs to carry out its
 * duties, which means that support for features like multisig or taproot script
 * path spending are not implemented. Specifically, it supports p2pkh,
 * p2wpkhWrappedInP2sh, p2wpkh and p2tr key path spending.
 *
 * This class is made purposefully dumb, so it's easy to add support for
 * complemantary fields as needed in the future.
 */
export class PsbtV2 {
  protected globalMap: Map<string, Buffer> = new Map();
  protected inputMaps: Map<string, Buffer>[] = [];
  protected outputMaps: Map<string, Buffer>[] = [];

  setGlobalTxVersion(version: number) {
    this.setGlobal(psbtGlobal.TX_VERSION, uint32LE(version));
  }
  getGlobalTxVersion(): number {
    return this.getGlobal(psbtGlobal.TX_VERSION).readUInt32LE(0);
  }
  setGlobalFallbackLocktime(locktime: number) {
    this.setGlobal(psbtGlobal.FALLBACK_LOCKTIME, uint32LE(locktime));
  }
  getGlobalFallbackLocktime(): number | undefined {
    return this.getGlobalOptional(psbtGlobal.FALLBACK_LOCKTIME)?.readUInt32LE(
      0
    );
  }
  setGlobalInputCount(inputCount: number) {
    this.setGlobal(psbtGlobal.INPUT_COUNT, varint(inputCount));
  }
  getGlobalInputCount(): number {
    return fromVarint(this.getGlobal(psbtGlobal.INPUT_COUNT));
  }
  setGlobalOutputCount(outputCount: number) {
    this.setGlobal(psbtGlobal.OUTPUT_COUNT, varint(outputCount));
  }
  getGlobalOutputCount(): number {
    return fromVarint(this.getGlobal(psbtGlobal.OUTPUT_COUNT));
  }
  setGlobalTxModifiable(byte: Buffer) {
    this.setGlobal(psbtGlobal.TX_MODIFIABLE, byte);
  }
  getGlobalTxModifiable(): Buffer | undefined {
    return this.getGlobalOptional(psbtGlobal.TX_MODIFIABLE);
  }
  setGlobalPsbtVersion(psbtVersion: number) {
    this.setGlobal(psbtGlobal.VERSION, uint32LE(psbtVersion));
  }
  getGlobalPsbtVersion(): number {
    return this.getGlobal(psbtGlobal.VERSION).readUInt32LE(0);
  }

  setInputNonWitnessUtxo(inputIndex: number, transaction: Buffer) {
    this.setInput(inputIndex, psbtIn.NON_WITNESS_UTXO, b(), transaction);
  }
  getInputNonWitnessUtxo(inputIndex: number): Buffer | undefined {
    return this.getInputOptional(inputIndex, psbtIn.NON_WITNESS_UTXO, b());
  }
  setInputWitnessUtxo(
    inputIndex: number,
    amount: number,
    scriptPubKey: Buffer
  ) {
    const buf = new BufferWriter();
    buf.writeSlice(uint64LE(amount));
    buf.writeVarSlice(scriptPubKey);
    this.setInput(inputIndex, psbtIn.WITNESS_UTXO, b(), buf.buffer());
  }
  getInputWitnessUtxo(
    inputIndex: number
  ): { readonly amount: number; readonly scriptPubKey: Buffer } | undefined {
    const utxo = this.getInputOptional(inputIndex, psbtIn.WITNESS_UTXO, b());
    if (!utxo) return undefined;
    const buf = new BufferReader(utxo);
    return {
      amount: unsafeFrom64bitLE(buf.readSlice(8)),
      scriptPubKey: buf.readVarSlice()
    };
  }
  setInputPartialSig(inputIndex: number, pubkey: Buffer, signature: Buffer) {
    this.setInput(inputIndex, psbtIn.PARTIAL_SIG, pubkey, signature);
  }
  getInputPartialSig(inputIndex: number, pubkey: Buffer): Buffer | undefined {
    return this.getInputOptional(inputIndex, psbtIn.PARTIAL_SIG, pubkey);
  }
  setInputSighashType(inputIndex: number, sigHashtype: number) {
    this.setInput(inputIndex, psbtIn.SIGHASH_TYPE, b(), uint32LE(sigHashtype));
  }
  getInputSighashType(inputIndex: number): number | undefined {
    const result = this.getInputOptional(inputIndex, psbtIn.SIGHASH_TYPE, b());
    if (!result) return undefined;
    return result.readUInt32LE(0);
  }
  setInputRedeemScript(inputIndex: number, redeemScript: Buffer) {
    this.setInput(inputIndex, psbtIn.REDEEM_SCRIPT, b(), redeemScript);
  }
  getInputRedeemScript(inputIndex: number): Buffer | undefined {
    return this.getInputOptional(inputIndex, psbtIn.REDEEM_SCRIPT, b());
  }
  setInputWitnessScript(inputIndex: number, witnessScript: Buffer) {
    this.setInput(inputIndex, psbtIn.WITNESS_SCRIPT, b(), witnessScript);
  }
  getInputWitnessScript(inputIndex: number): Buffer | undefined {
    return this.getInputOptional(inputIndex, psbtIn.WITNESS_SCRIPT, b());
  }
  setInputBip32Derivation(
    inputIndex: number,
    pubkey: Buffer,
    masterFingerprint: Buffer,
    path: readonly number[]
  ) {
    if (pubkey.length != 33)
      throw new Error('Invalid pubkey length: ' + pubkey.length);
    this.setInput(
      inputIndex,
      psbtIn.BIP32_DERIVATION,
      pubkey,
      this.encodeBip32Derivation(masterFingerprint, path)
    );
  }
  getInputBip32Derivation(
    inputIndex: number,
    pubkey: Buffer
  ):
    | { readonly masterFingerprint: Buffer; readonly path: readonly number[] }
    | undefined {
    const buf = this.getInputOptional(
      inputIndex,
      psbtIn.BIP32_DERIVATION,
      pubkey
    );
    if (!buf) return undefined;
    return this.decodeBip32Derivation(buf);
  }
  setInputFinalScriptsig(inputIndex: number, scriptSig: Buffer) {
    this.setInput(inputIndex, psbtIn.FINAL_SCRIPTSIG, b(), scriptSig);
  }
  getInputFinalScriptsig(inputIndex: number): Buffer | undefined {
    return this.getInputOptional(inputIndex, psbtIn.FINAL_SCRIPTSIG, b());
  }
  setInputFinalScriptwitness(inputIndex: number, scriptWitness: Buffer) {
    this.setInput(inputIndex, psbtIn.FINAL_SCRIPTWITNESS, b(), scriptWitness);
  }
  getInputFinalScriptwitness(inputIndex: number): Buffer {
    return this.getInput(inputIndex, psbtIn.FINAL_SCRIPTWITNESS, b());
  }
  setInputPreviousTxId(inputIndex: number, txid: Buffer) {
    this.setInput(inputIndex, psbtIn.PREVIOUS_TXID, b(), txid);
  }
  getInputPreviousTxid(inputIndex: number): Buffer {
    return this.getInput(inputIndex, psbtIn.PREVIOUS_TXID, b());
  }
  setInputOutputIndex(inputIndex: number, outputIndex: number) {
    this.setInput(inputIndex, psbtIn.OUTPUT_INDEX, b(), uint32LE(outputIndex));
  }
  getInputOutputIndex(inputIndex: number): number {
    return this.getInput(inputIndex, psbtIn.OUTPUT_INDEX, b()).readUInt32LE(0);
  }
  setInputSequence(inputIndex: number, sequence: number) {
    this.setInput(inputIndex, psbtIn.SEQUENCE, b(), uint32LE(sequence));
  }
  getInputSequence(inputIndex: number): number {
    return (
      this.getInputOptional(inputIndex, psbtIn.SEQUENCE, b())?.readUInt32LE(
        0
      ) ?? 0xffffffff
    );
  }
  setInputTapKeySig(inputIndex: number, sig: Buffer) {
    this.setInput(inputIndex, psbtIn.TAP_KEY_SIG, b(), sig);
  }
  getInputTapKeySig(inputIndex: number): Buffer | undefined {
    return this.getInputOptional(inputIndex, psbtIn.TAP_KEY_SIG, b());
  }
  setInputTapBip32Derivation(
    inputIndex: number,
    pubkey: Buffer,
    hashes: readonly Buffer[],
    masterFingerprint: Buffer,
    path: readonly number[]
  ) {
    if (pubkey.length != 32)
      throw new Error('Invalid pubkey length: ' + pubkey.length);
    const buf = this.encodeTapBip32Derivation(hashes, masterFingerprint, path);
    this.setInput(inputIndex, psbtIn.TAP_BIP32_DERIVATION, pubkey, buf);
  }
  getInputTapBip32Derivation(
    inputIndex: number,
    pubkey: Buffer
  ): {
    readonly hashes: readonly Buffer[];
    readonly masterFingerprint: Buffer;
    readonly path: readonly number[];
  } {
    const buf = this.getInput(inputIndex, psbtIn.TAP_BIP32_DERIVATION, pubkey);
    return this.decodeTapBip32Derivation(buf);
  }
  getInputKeyDatas(inputIndex: number, keyType: KeyType): readonly Buffer[] {
    return this.getKeyDatas(this.inputMaps[inputIndex], keyType);
  }

  setOutputRedeemScript(outputIndex: number, redeemScript: Buffer) {
    this.setOutput(outputIndex, psbtOut.REDEEM_SCRIPT, b(), redeemScript);
  }
  getOutputRedeemScript(outputIndex: number): Buffer {
    return this.getOutput(outputIndex, psbtOut.REDEEM_SCRIPT, b());
  }
  setOutputBip32Derivation(
    outputIndex: number,
    pubkey: Buffer,
    masterFingerprint: Buffer,
    path: readonly number[]
  ) {
    this.setOutput(
      outputIndex,
      psbtOut.BIP_32_DERIVATION,
      pubkey,
      this.encodeBip32Derivation(masterFingerprint, path)
    );
  }
  getOutputBip32Derivation(
    outputIndex: number,
    pubkey: Buffer
  ): { readonly masterFingerprint: Buffer; readonly path: readonly number[] } {
    const buf = this.getOutput(outputIndex, psbtOut.BIP_32_DERIVATION, pubkey);
    return this.decodeBip32Derivation(buf);
  }
  setOutputAmount(outputIndex: number, amount: number) {
    this.setOutput(outputIndex, psbtOut.AMOUNT, b(), uint64LE(amount));
  }
  getOutputAmount(outputIndex: number): number {
    const buf = this.getOutput(outputIndex, psbtOut.AMOUNT, b());
    return unsafeFrom64bitLE(buf);
  }
  setOutputScript(outputIndex: number, scriptPubKey: Buffer) {
    this.setOutput(outputIndex, psbtOut.SCRIPT, b(), scriptPubKey);
  }
  getOutputScript(outputIndex: number): Buffer {
    return this.getOutput(outputIndex, psbtOut.SCRIPT, b());
  }
  setOutputTapBip32Derivation(
    outputIndex: number,
    pubkey: Buffer,
    hashes: readonly Buffer[],
    fingerprint: Buffer,
    path: readonly number[]
  ) {
    const buf = this.encodeTapBip32Derivation(hashes, fingerprint, path);
    this.setOutput(outputIndex, psbtOut.TAP_BIP32_DERIVATION, pubkey, buf);
  }
  getOutputTapBip32Derivation(
    outputIndex: number,
    pubkey: Buffer
  ): {
    readonly hashes: readonly Buffer[];
    readonly masterFingerprint: Buffer;
    readonly path: readonly number[];
  } {
    const buf = this.getOutput(
      outputIndex,
      psbtOut.TAP_BIP32_DERIVATION,
      pubkey
    );
    return this.decodeTapBip32Derivation(buf);
  }

  deleteInputEntries(inputIndex: number, keyTypes: readonly psbtIn[]) {
    const map = this.inputMaps[inputIndex];
    map.forEach((_v, k, m) => {
      if (this.isKeyType(k, keyTypes)) {
        m.delete(k);
      }
    });
  }

  copy(to: PsbtV2) {
    this.copyMap(this.globalMap, to.globalMap);
    this.copyMaps(this.inputMaps, to.inputMaps);
    this.copyMaps(this.outputMaps, to.outputMaps);
  }
  copyMaps(
    from: readonly ReadonlyMap<string, Buffer>[],
    to: Map<string, Buffer>[]
  ) {
    from.forEach((m, index) => {
      const to_index = new Map();
      this.copyMap(m, to_index);
      to[index] = to_index;
    });
  }
  copyMap(from: ReadonlyMap<string, Buffer>, to: Map<string, Buffer>) {
    from.forEach((v, k) => to.set(k, Buffer.from(v)));
  }
  serialize(): Buffer {
    const buf = new BufferWriter();
    buf.writeSlice(Buffer.from([0x70, 0x73, 0x62, 0x74, 0xff]));
    serializeMap(buf, this.globalMap);
    this.inputMaps.forEach((map) => {
      serializeMap(buf, map);
    });
    this.outputMaps.forEach((map) => {
      serializeMap(buf, map);
    });
    return buf.buffer();
  }
  deserialize(psbt: Buffer) {
    const buf = new BufferReader(psbt);
    if (!buf.readSlice(5).equals(PSBT_MAGIC_BYTES)) {
      throw new Error('Invalid magic bytes');
    }
    while (this.readKeyPair(this.globalMap, buf));
    for (let i = 0; i < this.getGlobalInputCount(); i++) {
      this.inputMaps[i] = new Map();
      while (this.readKeyPair(this.inputMaps[i], buf));
    }
    for (let i = 0; i < this.getGlobalOutputCount(); i++) {
      this.outputMaps[i] = new Map();
      while (this.readKeyPair(this.outputMaps[i], buf));
    }
  }
  /**
   * Imports a BitcoinJS (bitcoinjs-lib) Psbt object.
   * https://github.com/bitcoinjs/bitcoinjs-lib/blob/master/ts_src/psbt.ts
   *
   * Prepares the fields required for signing a Psbt on a Ledger
   * device. It should be used exclusively before calling 
   * `appClient.signPsbt()` and not as a general Psbt conversion method.
   *
   * Note: This method supports all the policies that the Ledger is able to
   * sign, with the exception of taproot: tr(@0).
   */
  fromBitcoinJS(psbtBJS: bjs.Psbt) : PsbtV2 {
    function isTaprootInput(input): boolean {
      let isP2TR;
      try {
        bjs.payments.p2tr({ output: input.witnessUtxo.script });
        isP2TR = true;
      } catch (err) {
        isP2TR = false;
      }
      return (
        input &&
        !!(
          input.tapInternalKey ||
          input.tapMerkleRoot ||
          (input.tapLeafScript && input.tapLeafScript.length) ||
          (input.tapBip32Derivation && input.tapBip32Derivation.length) ||
          isP2TR
        )
      );
    }
    this.setGlobalPsbtVersion(2);
    this.setGlobalTxVersion(psbtBJS.version);
    this.setGlobalInputCount(psbtBJS.data.inputs.length);
    this.setGlobalOutputCount(psbtBJS.txOutputs.length);
    if (psbtBJS.locktime !== undefined)
      this.setGlobalFallbackLocktime(psbtBJS.locktime);
    psbtBJS.data.inputs.forEach((input, index) => {
      if (isTaprootInput(input))
        throw new Error(`Taproot inputs not supported`);
      this.setInputPreviousTxId(index, psbtBJS.txInputs[index].hash);
      if (psbtBJS.txInputs[index].sequence !== undefined)
        this.setInputSequence(index, psbtBJS.txInputs[index].sequence);
      this.setInputOutputIndex(index, psbtBJS.txInputs[index].index);
      if (input.sighashType !== undefined)
        this.setInputSighashType(index, input.sighashType);
      if (input.nonWitnessUtxo)
        this.setInputNonWitnessUtxo(index, input.nonWitnessUtxo);
      if (input.witnessUtxo) {
        this.setInputWitnessUtxo(
          index,
          input.witnessUtxo.value,
          input.witnessUtxo.script
        );
      }
      if (input.witnessScript)
        this.setInputWitnessScript(index, input.witnessScript);
      if (input.redeemScript)
        this.setInputRedeemScript(index, input.redeemScript);
      psbtBJS.data.inputs[index].bip32Derivation.forEach(derivation => {
<<<<<<< HEAD
        if (derivation.path.substring(0, 2) !== 'm/')
          throw new Error(`Invalid input bip32 derivation`);
        const pathArray = derivation.path
          .replace('m/', '')
          .split('/')
          .map(level =>
            level.match("'") ? parseInt(level) + 0x80000000 : Number(level)
=======
        if (!/^m\//i.test(derivation.path))
          throw new Error(`Invalid input bip32 derivation`);
        const pathArray = derivation.path
          .replace(/m\//i, '')
          .split('/')
          .map(level =>
            level.match(/['h]/i) ? parseInt(level) + 0x80000000 : Number(level)
>>>>>>> 1e53b663
          );
        this.setInputBip32Derivation(
          index,
          derivation.pubkey,
          derivation.masterFingerprint,
          pathArray
        );
      });
    });
    psbtBJS.txOutputs.forEach((output, index) => {
      this.setOutputAmount(index, output.value);
      this.setOutputScript(index, output.script);
    });
    return this;
  }
  private readKeyPair(map: Map<string, Buffer>, buf: BufferReader): boolean {
    const keyLen = sanitizeBigintToNumber(buf.readVarInt());
    if (keyLen == 0) {
      return false;
    }
    const keyType = buf.readUInt8();
    const keyData = buf.readSlice(keyLen - 1);
    const value = buf.readVarSlice();
    set(map, keyType, keyData, value);
    return true;
  }
  private getKeyDatas(
    map: ReadonlyMap<string, Buffer>,
    keyType: KeyType
  ): readonly Buffer[] {
    const result: Buffer[] = [];
    map.forEach((_v, k) => {
      if (this.isKeyType(k, [keyType])) {
        result.push(Buffer.from(k.substring(2), 'hex'));
      }
    });
    return result;
  }
  private isKeyType(hexKey: string, keyTypes: readonly KeyType[]): boolean {
    const keyType = Buffer.from(hexKey.substring(0, 2), 'hex').readUInt8(0);
    return keyTypes.some((k) => k == keyType);
  }
  private setGlobal(keyType: KeyType, value: Buffer) {
    const key = new Key(keyType, Buffer.from([]));
    this.globalMap.set(key.toString(), value);
  }
  private getGlobal(keyType: KeyType): Buffer {
    return get(this.globalMap, keyType, b(), false)!;
  }
  private getGlobalOptional(keyType: KeyType): Buffer | undefined {
    return get(this.globalMap, keyType, b(), true);
  }
  private setInput(
    index: number,
    keyType: KeyType,
    keyData: Buffer,
    value: Buffer
  ) {
    set(this.getMap(index, this.inputMaps), keyType, keyData, value);
  }
  private getInput(index: number, keyType: KeyType, keyData: Buffer): Buffer {
    return get(this.inputMaps[index], keyType, keyData, false)!;
  }
  private getInputOptional(
    index: number,
    keyType: KeyType,
    keyData: Buffer
  ): Buffer | undefined {
    return get(this.inputMaps[index], keyType, keyData, true);
  }
  private setOutput(
    index: number,
    keyType: KeyType,
    keyData: Buffer,
    value: Buffer
  ) {
    set(this.getMap(index, this.outputMaps), keyType, keyData, value);
  }
  private getOutput(index: number, keyType: KeyType, keyData: Buffer): Buffer {
    return get(this.outputMaps[index], keyType, keyData, false)!;
  }
  private getMap(
    index: number,
    maps: Map<string, Buffer>[]
  ): Map<string, Buffer> {
    if (maps[index]) {
      return maps[index];
    }
    return (maps[index] = new Map());
  }
  private encodeBip32Derivation(
    masterFingerprint: Buffer,
    path: readonly number[]
  ) {
    const buf = new BufferWriter();
    this.writeBip32Derivation(buf, masterFingerprint, path);
    return buf.buffer();
  }
  private decodeBip32Derivation(buffer: Buffer): {
    readonly masterFingerprint: Buffer;
    readonly path: readonly number[];
  } {
    const buf = new BufferReader(buffer);
    return this.readBip32Derivation(buf);
  }
  private writeBip32Derivation(
    buf: BufferWriter,
    masterFingerprint: Buffer,
    path: readonly number[]
  ) {
    buf.writeSlice(masterFingerprint);
    path.forEach((element) => {
      buf.writeUInt32(element);
    });
  }
  private readBip32Derivation(buf: BufferReader): {
    readonly masterFingerprint: Buffer;
    readonly path: readonly number[];
  } {
    const masterFingerprint = buf.readSlice(4);
    const path: number[] = [];
    while (buf.offset < buf.buffer.length) {
      path.push(buf.readUInt32());
    }
    return { masterFingerprint, path };
  }
  private encodeTapBip32Derivation(
    hashes: readonly Buffer[],
    masterFingerprint: Buffer,
    path: readonly number[]
  ): Buffer {
    const buf = new BufferWriter();
    buf.writeVarInt(hashes.length);
    hashes.forEach((h) => {
      buf.writeSlice(h);
    });
    this.writeBip32Derivation(buf, masterFingerprint, path);
    return buf.buffer();
  }
  private decodeTapBip32Derivation(buffer: Buffer): {
    readonly hashes: readonly Buffer[];
    readonly masterFingerprint: Buffer;
    readonly path: readonly number[];
  } {
    const buf = new BufferReader(buffer);
    const hashCount = sanitizeBigintToNumber(buf.readVarInt());
    const hashes: Buffer[] = [];
    for (let i = 0; i < hashCount; i++) {
      hashes.push(buf.readSlice(32));
    }
    const deriv = this.readBip32Derivation(buf);
    return { hashes, ...deriv };
  }
}
function get(
  map: ReadonlyMap<string, Buffer>,
  keyType: KeyType,
  keyData: Buffer,
  acceptUndefined: boolean
): Buffer | undefined {
  if (!map) throw Error('No such map');
  const key = new Key(keyType, keyData);
  const value = map.get(key.toString());
  if (!value) {
    if (acceptUndefined) {
      return undefined;
    }
    throw new NoSuchEntry(key.toString());
  }
  // Make sure to return a copy, to protect the underlying data.
  return Buffer.from(value);
}
type KeyType = number;

class Key {
  readonly keyType: KeyType;
  readonly keyData: Buffer;
  constructor(keyType: KeyType, keyData: Buffer) {
    this.keyType = keyType;
    this.keyData = keyData;
  }
  toString(): string {
    const buf = new BufferWriter();
    this.toBuffer(buf);
    return buf.buffer().toString('hex');
  }
  serialize(buf: BufferWriter) {
    buf.writeVarInt(1 + this.keyData.length);
    this.toBuffer(buf);
  }
  private toBuffer(buf: BufferWriter) {
    buf.writeUInt8(this.keyType);
    buf.writeSlice(this.keyData);
  }
}
class KeyPair {
  readonly key: Key;
  readonly value: Buffer;
  constructor(key: Key, value: Buffer) {
    this.key = key;
    this.value = value;
  }
  serialize(buf: BufferWriter) {
    this.key.serialize(buf);
    buf.writeVarSlice(this.value);
  }
}
function createKey(buf: Buffer): Key {
  return new Key(buf.readUInt8(0), buf.slice(1));
}
function serializeMap(buf: BufferWriter, map: ReadonlyMap<string, Buffer>) {
  for (const key of map.keys()) {
    const value = map.get(key)!;
    const keyPair = new KeyPair(createKey(Buffer.from(key, 'hex')), value);
    keyPair.serialize(buf);
  }
  buf.writeUInt8(0);
}

function b(): Buffer {
  return Buffer.from([]);
}
function set(
  map: Map<string, Buffer>,
  keyType: KeyType,
  keyData: Buffer,
  value: Buffer
) {
  const key = new Key(keyType, keyData);
  map.set(key.toString(), value);
}
function uint32LE(n: number): Buffer {
  const buf = Buffer.alloc(4);
  buf.writeUInt32LE(n, 0);
  return buf;
}
function uint64LE(n: number): Buffer {
  return unsafeTo64bitLE(n);
}
function varint(n: number): Buffer {
  const buf = new BufferWriter();
  buf.writeVarInt(n);
  return buf.buffer();
}
function fromVarint(buf: Buffer): number {
  return sanitizeBigintToNumber(new BufferReader(buf).readVarInt());
}<|MERGE_RESOLUTION|>--- conflicted
+++ resolved
@@ -436,15 +436,6 @@
       if (input.redeemScript)
         this.setInputRedeemScript(index, input.redeemScript);
       psbtBJS.data.inputs[index].bip32Derivation.forEach(derivation => {
-<<<<<<< HEAD
-        if (derivation.path.substring(0, 2) !== 'm/')
-          throw new Error(`Invalid input bip32 derivation`);
-        const pathArray = derivation.path
-          .replace('m/', '')
-          .split('/')
-          .map(level =>
-            level.match("'") ? parseInt(level) + 0x80000000 : Number(level)
-=======
         if (!/^m\//i.test(derivation.path))
           throw new Error(`Invalid input bip32 derivation`);
         const pathArray = derivation.path
@@ -452,7 +443,6 @@
           .split('/')
           .map(level =>
             level.match(/['h]/i) ? parseInt(level) + 0x80000000 : Number(level)
->>>>>>> 1e53b663
           );
         this.setInputBip32Derivation(
           index,
