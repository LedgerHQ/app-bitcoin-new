--- conflicted
+++ resolved
@@ -312,11 +312,7 @@
       [
         "[76223a6e/48'/1'/0'/2']tpubDE7NQymr4AFtewpAsWtnreyq9ghkzQBXpCZjWLFVRAvnbf7vya2eMTvT2fPapNqL8SuVvLQdbUbMfWLVDCZKnsEBqp6UK93QEzL8Ck23AwF",
         "[f5acc2fd/48'/1'/0'/2']tpubDFAqEGNyad35aBCKUAXbQGDjdVhNueno5ZZVEn3sQbW5ci457gLR7HyTmHBg93oourBssgUxuWz1jX5uhc1qaqFo9VsybY1J5FuedLfm4dK",
-<<<<<<< HEAD
-        "tpubDCoDDpHR1MYXcFrarTcwBufQvWPXSSZpGxjnhRaW612TMxs5TWDEPdbYRHtQdZ9z1UqtKGQKVQ4FqejzbFSdvQvJsD75yrgh7thVoFho6jE"
-=======
         "tpubDCoDDpHR1MYXcFrarTcwBufQvWPXSSZpGxjnhRaW612TMxs5TWDEPdbYRHtQdZ9z1UqtKGQKVQ4FqejzbFSdvQvJsD75yrgh7thVoFho6jE",
->>>>>>> ab32733d
       ]
     );
 
